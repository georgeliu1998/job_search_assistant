# Job Search Assistant Documentation

[← Back to Project](../README.md)

Welcome to the Job Search Assistant documentation. This guide will help you understand the architecture, features, and how to use and contribute to the project.

## Contents

### Getting Started
- [Installation Guide](installation.md)

### Architecture & Design
- [Architecture Overview](architecture.md)
- [System Design](design/)
  - [Configuration Management](design/configuration.md)
  - [Agent Infrastructure](design/agent-infrastructure.md)
  - [Job Evaluation Design](design/job-evaluation-design.md)

## Quick Overview

The Job Search Assistant is built with a modular architecture to support both current features and future extensions:

- **Core Modules**: Job evaluation and resume customization logic
- **LLM Integration**: Interface with AI models for intelligent processing
- **Agent Framework**: LangGraph-based workflow agents
- **Streamlit UI**: User interface for interacting with the system

<<<<<<< HEAD
For detailed architecture information, see the [Architecture Overview](architecture.md) and [Design Decisions](design/) sections.
=======
For detailed architecture information, see the [Architecture Overview](architecture.md) and [System Design](design/) sections.
>>>>>>> c2372848

## Getting Started

Please refer to the [Installation Guide](installation.md) to get started with the Job Search Assistant.

## Contributing

<<<<<<< HEAD
We welcome contributions! Please see the main [README.md](../README.md#contributing) for information on how to contribute to the project.
=======
We welcome contributions! Please see the main [README.md](https://github.com/georgeliu1998/job_search_assistant/blob/main/README.md) for information on how to contribute to the project.
>>>>>>> c2372848

## License

This project is licensed under the MIT License - see the LICENSE file in the root directory for details.<|MERGE_RESOLUTION|>--- conflicted
+++ resolved
@@ -25,11 +25,8 @@
 - **Agent Framework**: LangGraph-based workflow agents
 - **Streamlit UI**: User interface for interacting with the system
 
-<<<<<<< HEAD
-For detailed architecture information, see the [Architecture Overview](architecture.md) and [Design Decisions](design/) sections.
-=======
+
 For detailed architecture information, see the [Architecture Overview](architecture.md) and [System Design](design/) sections.
->>>>>>> c2372848
 
 ## Getting Started
 
@@ -37,11 +34,7 @@
 
 ## Contributing
 
-<<<<<<< HEAD
-We welcome contributions! Please see the main [README.md](../README.md#contributing) for information on how to contribute to the project.
-=======
 We welcome contributions! Please see the main [README.md](https://github.com/georgeliu1998/job_search_assistant/blob/main/README.md) for information on how to contribute to the project.
->>>>>>> c2372848
 
 ## License
 
