# Job Search Assistant Documentation

[← Back to Project](../README.md)

Welcome to the Job Search Assistant documentation. This guide will help you understand the architecture, features, and how to use and contribute to the project.

## Contents

### Getting Started
- [Installation Guide](installation.md)
<<<<<<< HEAD

### Architecture & Design
- [Architecture Overview](architecture.md)
- [System Design](design/)
  - [Configuration Management](design/configuration.md)
  - [Agent Infrastructure](design/agent-infrastructure.md)
  - [Job Evaluation Design](design/job-evaluation-design.md)

=======

### Architecture & Design
- [Architecture Overview](architecture.md)
- [System Design](design/)
  - [Configuration Management](design/configuration.md)
  - [Agent Infrastructure](design/agent-infrastructure.md)
  - [Job Evaluation Design](design/job-evaluation-design.md)

>>>>>>> 1575e979
## Quick Overview

The Job Search Assistant is built with a modular architecture to support both current features and future extensions:

- **Core Modules**: Job evaluation and resume customization logic
- **LLM Integration**: Interface with AI models for intelligent processing
- **Agent Framework**: LangGraph-based workflow agents
- **Streamlit UI**: User interface for interacting with the system

For detailed architecture information, see the [Architecture Overview](architecture.md) and [System Design](design/) sections.

## Getting Started

Please refer to the [Installation Guide](installation.md) to get started with the Job Search Assistant.

## Contributing

<<<<<<< HEAD
We welcome contributions! Please see the main [README.md](https://github.com/georgeliu1998/job_search_assistant/blob/main/README.md) for information on how to contribute to the project.
=======
We welcome contributions! Please see the main [README.md](../README.md) for information on how to contribute to the project.
>>>>>>> 1575e979

## License

This project is licensed under the MIT License - see the LICENSE file in the root directory for details.<|MERGE_RESOLUTION|>--- conflicted
+++ resolved
@@ -8,7 +8,6 @@
 
 ### Getting Started
 - [Installation Guide](installation.md)
-<<<<<<< HEAD
 
 ### Architecture & Design
 - [Architecture Overview](architecture.md)
@@ -17,16 +16,6 @@
   - [Agent Infrastructure](design/agent-infrastructure.md)
   - [Job Evaluation Design](design/job-evaluation-design.md)
 
-=======
-
-### Architecture & Design
-- [Architecture Overview](architecture.md)
-- [System Design](design/)
-  - [Configuration Management](design/configuration.md)
-  - [Agent Infrastructure](design/agent-infrastructure.md)
-  - [Job Evaluation Design](design/job-evaluation-design.md)
-
->>>>>>> 1575e979
 ## Quick Overview
 
 The Job Search Assistant is built with a modular architecture to support both current features and future extensions:
@@ -44,11 +33,7 @@
 
 ## Contributing
 
-<<<<<<< HEAD
 We welcome contributions! Please see the main [README.md](https://github.com/georgeliu1998/job_search_assistant/blob/main/README.md) for information on how to contribute to the project.
-=======
-We welcome contributions! Please see the main [README.md](../README.md) for information on how to contribute to the project.
->>>>>>> 1575e979
 
 ## License
 
